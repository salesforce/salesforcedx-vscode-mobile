--- conflicted
+++ resolved
@@ -10,12 +10,8 @@
 import * as vscode from 'vscode';
 import * as onboardingWizard from './commands/wizard/onboardingWizard';
 import * as configureLintingToolsCommand from './commands/lint/configureLintingToolsCommand';
-<<<<<<< HEAD
 import * as liveKomaciAnalyze from './commands/toolingHub/liveKomaciAnalyze';
-
-=======
 import * as settingsCommand from './commands/settings/settings';
->>>>>>> 03422126
 import { CoreExtensionService } from './services/CoreExtensionService';
 import { WorkspaceUtils } from './utils/workspaceUtils';
 import * as lspClient from 'mobile-lsp-client';
@@ -51,13 +47,11 @@
 
     configureLintingToolsCommand.registerCommand(context);
 
-<<<<<<< HEAD
     liveKomaciAnalyze.registerCommand(context);
-=======
+
     const command = getUpdateDiagnosticsSettingCommand(context);
 
     lspClient.activate(context, command, SECTION_DIAGNOSTICS);
->>>>>>> 03422126
 }
 
 // This method is called when your extension is deactivated
