/*
 * Copyright (c) 2023, salesforce.com, inc.
 * All rights reserved.
 * SPDX-License-Identifier: MIT
 * For full license text, see the LICENSE file in the repo root or https://opensource.org/licenses/MIT
 */
<<<<<<< HEAD
import { CORE_EXTENSION_ID } from 'mobile-lsp-server';
=======
>>>>>>> f4f49145
export const MINIMUM_REQUIRED_VERSION_CORE_EXTENSION = '58.4.1';
export { CORE_EXTENSION_ID, SFDX_PROJECT_FILE } from 'mobile-lsp-server';
export const PACKAGE_JSON = 'package.json';
export const JSON_INDENTATION_SPACES = 2;<|MERGE_RESOLUTION|>--- conflicted
+++ resolved
@@ -4,10 +4,7 @@
  * SPDX-License-Identifier: MIT
  * For full license text, see the LICENSE file in the repo root or https://opensource.org/licenses/MIT
  */
-<<<<<<< HEAD
 import { CORE_EXTENSION_ID } from 'mobile-lsp-server';
-=======
->>>>>>> f4f49145
 export const MINIMUM_REQUIRED_VERSION_CORE_EXTENSION = '58.4.1';
 export { CORE_EXTENSION_ID, SFDX_PROJECT_FILE } from 'mobile-lsp-server';
 export const PACKAGE_JSON = 'package.json';
