--- conflicted
+++ resolved
@@ -7,7 +7,6 @@
 
 import * as vscode from "vscode";
 import * as path from "path";
-import * as fs from "fs";
 import { CommonUtils } from "@salesforce/lwc-dev-mobile-core/lib/common/CommonUtils";
 import { InstructionsWebviewProvider } from "./webviews";
 
@@ -122,35 +121,7 @@
     }
   }
 
-<<<<<<< HEAD
-  static async showInstructionWebPage(name: string) {
-    const panel = vscode.window.createWebviewPanel(
-      "Briefcase Builder Instruction",
-      "Briefcase Builder Instruction",
-      vscode.ViewColumn.Beside,
-      {
-        enableScripts: true,
-      }
-    );
-
-    panel.webview.onDidReceiveMessage((data) => {
-      switch (data.command) {
-        case "closePanel": {
-          panel.dispose();
-          break;
-        }
-      }
-    });
-    
-    const instructionsFolderPath = path.join(__dirname, '..', 'src', 'instructions');
-    const fileContents = fs.readFileSync(path.join(instructionsFolderPath, `${name}.html`)).toString();
-    panel.webview.html = fileContents;
-  }
-
-  public static async setupBriefcase(): Promise<void> {
-=======
   public static async setupBriefcase(extensionUri: vscode.Uri): Promise<void> {
->>>>>>> e9952222
     await vscode.window.showInformationMessage(
       "Click OK to launch your org to the Briefcase Builder page. After " +
         "launching, return here for instructions to set up a Briefcase rule.",
