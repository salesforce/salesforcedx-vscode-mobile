/*
 * Copyright (c) 2024, salesforce.com, inc.
 * All rights reserved.
 * SPDX-License-Identifier: MIT
 * For full license text, see the LICENSE file in the repo root or https://opensource.org/licenses/MIT
 */

import { Node, isCallExpression } from '@babel/types';
import traverse from '@babel/traverse';
import { TextDocument } from 'vscode-languageserver-textdocument';
import { DiagnosticProducer } from '../DiagnosticProducer';
import { Diagnostic, DiagnosticSeverity } from 'vscode-languageserver/node';

const LOCAL_CHANGE_NOT_AWARE_MESSAGE =
    'The wire adapter you are using allows you to work offline, but it does not automatically update its records when data is added or removed while you are disconnected.';
const SEVERITY = DiagnosticSeverity.Information;

const LOCAL_CHANGE_NOT_AWARE_ADAPTERS: string[] = [
    'getRelatedListRecords',
    'getRelatedListCount'
];

/**
 * Produce diagnostics for adapter which works offline but doesn't handle local change.
 */
export class AdaptersLocalChangeNotAware implements DiagnosticProducer<Node> {
    validateDocument(
        textDocument: TextDocument,
        node: Node
    ): Promise<Diagnostic[]> {
<<<<<<< HEAD
         return Promise.resolve(
            this.findNonEditableAdapter(node, LOCAL_CHANGE_NOT_AWARE_ADAPTERS).map((item) => {
=======
        return Promise.resolve(
            this.findLocalChangeNotAwareAdapterNode(
                node,
                LOCAL_CHANGE_NOT_AWARE_ADAPTERS
            ).map((item) => {
>>>>>>> 13fb2d4a
                return {
                    severity: SEVERITY,
                    range: {
                        start: textDocument.positionAt(item.start as number),
                        end: textDocument.positionAt(item.end as number)
                    },
                    message: LOCAL_CHANGE_NOT_AWARE_MESSAGE
                } as Diagnostic;
            })
        );
    }

    /**
     * Find @wire adapter call which called in the local change not aware adapters. For example: 
        export default class RelatedListRecords extends LightningElement {
            ...
            @wire(getRelatedListRecords, 
            ...
        }
     * @param astNode root node to search
     * @param adapterNames adapter which are not able to reflect the local change.
     * @returns nodes with adapter name
     */
    private findLocalChangeNotAwareAdapterNode(
        astNode: Node,
        adapterNames: string[]
    ): Node[] {
        const targetNodes: Node[] = [];
        traverse(astNode, {
            Decorator(path) {
                const expression = path.node.expression;
                if (isCallExpression(expression)) {
                    const callee = expression.callee;
                    if (
                        callee.type === 'Identifier' &&
                        callee.name === 'wire' &&
                        expression.arguments[0].type === 'Identifier' &&
                        adapterNames.includes(expression.arguments[0].name)
                    ) {
                        targetNodes.push(expression.arguments[0]);
                    }
                }
            }
        });
        return targetNodes;
    }
}<|MERGE_RESOLUTION|>--- conflicted
+++ resolved
@@ -28,16 +28,11 @@
         textDocument: TextDocument,
         node: Node
     ): Promise<Diagnostic[]> {
-<<<<<<< HEAD
-         return Promise.resolve(
-            this.findNonEditableAdapter(node, LOCAL_CHANGE_NOT_AWARE_ADAPTERS).map((item) => {
-=======
         return Promise.resolve(
             this.findLocalChangeNotAwareAdapterNode(
                 node,
                 LOCAL_CHANGE_NOT_AWARE_ADAPTERS
             ).map((item) => {
->>>>>>> 13fb2d4a
                 return {
                     severity: SEVERITY,
                     range: {
