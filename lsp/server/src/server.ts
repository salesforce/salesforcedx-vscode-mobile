--- conflicted
+++ resolved
@@ -172,11 +172,7 @@
 
     diagnostics.forEach((diagnostic) => {
         // generate the two suppressing quick fixes
-<<<<<<< HEAD
-        const producerId = diagnostic.data;
-=======
         const producerId = diagnostic.data as string;
->>>>>>> e99e0ae4
         const suppressByRuleId = new Set(settings.suppressByRuleId);
         suppressByRuleId.add(producerId);
         const suppressThisDiagnostic: CodeAction = {
