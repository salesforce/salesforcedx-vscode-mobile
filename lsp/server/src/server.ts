--- conflicted
+++ resolved
@@ -22,11 +22,8 @@
 import { OrgUtils } from './utils/orgUtils';
 import { WorkspaceUtils } from './utils/workspaceUtils';
 import { getSettings } from './diagnostic/DiagnosticSettings';
-<<<<<<< HEAD
 import { ValidatorManager } from './validatorManager';
-=======
 import { debounce } from './utils/commonUtils';
->>>>>>> 27d73b76
 
 // Create a connection for the server, using Node's IPC as a transport.
 const connection = createConnection(ProposedFeatures.all);
